--- conflicted
+++ resolved
@@ -9,8 +9,7 @@
   },
   "type": "module",
   "devDependencies": {
-<<<<<<< HEAD
-    "@motionone/solid": "^10.14.2",
+    "@motionone/solid": "^10.14.3",
     "@solidjs/meta": "^0.28.0",
     "@solidjs/router": "^0.5.0",
     "solid-js": "^1.6.0",
@@ -19,17 +18,6 @@
     "solid-start-node": "^0.2.0",
     "typescript": "^4.8.4",
     "vite": "^3.1.8"
-=======
-    "@motionone/solid": "^10.14.3",
-    "solid-app-router": "^0.3.0",
-    "solid-js": "^1.3.13",
-    "solid-meta": "^0.27.3",
-    "solid-start": "0.1.0-alpha.82",
-    "solid-start-node": "0.1.0-alpha.82",
-    "typescript": "^4.6.3",
-    "undici": "^4.12.2",
-    "vite": "^2.8.6"
->>>>>>> 74870441
   },
   "engines": {
     "node": ">=16"
